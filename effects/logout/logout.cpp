/********************************************************************
 KWin - the KDE window manager
 This file is part of the KDE project.

Copyright (C) 2007 Lubos Lunak <l.lunak@kde.org>
Copyright (C) 2009 Martin Gräßlin <mgraesslin@kde.org>
Copyright (C) 2009, 2010 Lucas Murray <lmurray@undefinedfire.com>

This program is free software; you can redistribute it and/or modify
it under the terms of the GNU General Public License as published by
the Free Software Foundation; either version 2 of the License, or
(at your option) any later version.

This program is distributed in the hope that it will be useful,
but WITHOUT ANY WARRANTY; without even the implied warranty of
MERCHANTABILITY or FITNESS FOR A PARTICULAR PURPOSE.  See the
GNU General Public License for more details.

You should have received a copy of the GNU General Public License
along with this program.  If not, see <http://www.gnu.org/licenses/>.
*********************************************************************/

#include "logout.h"
// KConfigSkeleton
#include "logoutconfig.h"

#include "kwinglutils.h"
#include "kwinglplatform.h"

#include <math.h>
#include <kdebug.h>
#include <KDE/KGlobal>
#include <KDE/KStandardDirs>

#include <QtGui/QMatrix4x4>
#include <QtGui/QVector2D>

namespace KWin
{

KWIN_EFFECT(logout, LogoutEffect)

LogoutEffect::LogoutEffect()
    : progress(0.0)
    , displayEffect(false)
    , logoutWindow(NULL)
    , logoutWindowClosed(true)
    , logoutWindowPassed(false)
    , canDoPersistent(false)
    , ignoredWindows()
    , m_vignettingShader(NULL)
    , m_blurShader(NULL)
    , m_shadersDir("kwin/shaders/1.10/")
{
    // Persistent effect
    logoutAtom = XInternAtom(display(), "_KDE_LOGGING_OUT", False);
    effects->registerPropertyType(logoutAtom, true);

    // Block KSMServer's effect
    char net_wm_cm_name[ 100 ];
    sprintf(net_wm_cm_name, "_NET_WM_CM_S%d", DefaultScreen(display()));
    Atom net_wm_cm = XInternAtom(display(), net_wm_cm_name, False);
    Window sel = XGetSelectionOwner(display(), net_wm_cm);
    Atom hack = XInternAtom(display(), "_KWIN_LOGOUT_EFFECT", False);
    XChangeProperty(display(), sel, hack, hack, 8, PropModeReplace, (unsigned char*)&hack, 1);
    // the atom is not removed when effect is destroyed, this is temporary anyway

    blurTexture = NULL;
    blurTarget = NULL;
    reconfigure(ReconfigureAll);
    connect(effects, SIGNAL(windowAdded(KWin::EffectWindow*)), this, SLOT(slotWindowAdded(KWin::EffectWindow*)));
    connect(effects, SIGNAL(windowClosed(KWin::EffectWindow*)), this, SLOT(slotWindowClosed(KWin::EffectWindow*)));
    connect(effects, SIGNAL(windowDeleted(KWin::EffectWindow*)), this, SLOT(slotWindowDeleted(KWin::EffectWindow*)));
    connect(effects, SIGNAL(propertyNotify(KWin::EffectWindow*,long)), this, SLOT(slotPropertyNotify(KWin::EffectWindow*,long)));

#ifdef KWIN_HAVE_OPENGLES
    const qint64 coreVersionNumber = kVersionNumber(3, 0);
#else
    const qint64 coreVersionNumber = kVersionNumber(1, 40);
#endif
    if (GLPlatform::instance()->glslVersion() >= coreVersionNumber)
        m_shadersDir = "kwin/shaders/1.40/";
}

LogoutEffect::~LogoutEffect()
{
    delete blurTexture;
    delete blurTarget;
    delete m_vignettingShader;
    delete m_blurShader;
}

void LogoutEffect::reconfigure(ReconfigureFlags)
{
    LogoutConfig::self()->readConfig();
    frameDelay = 0;
    useBlur = LogoutConfig::useBlur();
    delete blurTexture;
    blurTexture = NULL;
    delete blurTarget;
    blurTarget = NULL;
    blurSupported = false;
    delete m_blurShader;
    m_blurShader = NULL;
}

void LogoutEffect::prePaintScreen(ScreenPrePaintData& data, int time)
{
    if (!displayEffect && progress == 0.0) {
        if (blurTexture) {
            delete blurTexture;
            blurTexture = NULL;
            delete blurTarget;
            blurTarget = NULL;
            blurSupported = false;
        }
    } else if (!blurTexture) {
        blurSupported = false;
        delete blurTarget; // catch as we just tested the texture ;-P
        if (effects->isOpenGLCompositing() && GLTexture::NPOTTextureSupported() && GLRenderTarget::blitSupported() && useBlur) {
            // TODO: It seems that it is not possible to create a GLRenderTarget that has
            //       a different size than the display right now. Most likely a KWin core bug.
            // Create texture and render target
            blurTexture = new GLTexture(displayWidth(), displayHeight());
            blurTexture->setFilter(GL_LINEAR_MIPMAP_LINEAR);
            blurTexture->setWrapMode(GL_CLAMP_TO_EDGE);

            blurTarget = new GLRenderTarget(*blurTexture);
            if (blurTarget->valid())
                blurSupported = true;

            // As creating the render target takes time it can cause the first two frames of the
            // blur animation to be jerky. For this reason we only start the animation after the
            // third frame.
            frameDelay = 2;
        }
    }

    if (frameDelay)
        --frameDelay;
    else {
        if (displayEffect)
            progress = qMin(1.0, progress + time / animationTime(2000.0));
        else if (progress > 0.0)
            progress = qMax(0.0, progress - time / animationTime(500.0));
    }

    if (blurSupported && progress > 0.0) {
        data.mask |= PAINT_SCREEN_WITH_TRANSFORMED_WINDOWS;
    }

    effects->prePaintScreen(data, time);
}

void LogoutEffect::paintWindow(EffectWindow* w, int mask, QRegion region, WindowPaintData& data)
{
    if (progress > 0.0) {
        if (effects->isOpenGLCompositing()) {
            // In OpenGL mode we add vignetting and, if supported, a slight blur
            if (blurSupported) {
                // When using blur we render everything to an FBO and as such don't do the vignetting
                // until after we render the FBO to the screen.
                if (w == logoutWindow) {
                    // Window is rendered after the FBO
                    windowOpacity = data.opacity();
                    data.setOpacity(0.0); // Cheat, we need the opacity for later but don't want to blur it
                } else {
                    if (logoutWindowPassed || ignoredWindows.contains(w)) {
                        // Window is rendered after the FBO
                        windows.append(w);
                        windowsOpacities[ w ] = data.opacity();
                        data.setOpacity(0.0);
                    } else // Window is added to the FBO
                        data.multiplySaturation((1.0 - progress * 0.2));
                }
            } else {
                // If we are not blurring then we are not rendering to an FBO
                if (w == logoutWindow)
                    // This is the logout window don't alter it but render our vignetting now
                    renderVignetting();
                else if (!logoutWindowPassed && !ignoredWindows.contains(w))
                    // Window is in the background, desaturate
                    data.multiplySaturation((1.0 - progress * 0.2));
                // All other windows are unaltered
            }
        }
        if (effects->compositingType() == KWin::XRenderCompositing) {
            // Since we can't do vignetting in XRender just do a stronger desaturation and darken
            if (w != logoutWindow && !logoutWindowPassed && !ignoredWindows.contains(w)) {
                data.multiplySaturation((1.0 - progress * 0.8));
                data.multiplyBrightness((1.0 - progress * 0.3));
            }
        }
        if (w == logoutWindow ||
                ignoredWindows.contains(w))   // HACK: All windows past the first ignored one should not be
            //       blurred as it affects the stacking order.
            // All following windows are on top of the logout window and should not be altered either
            logoutWindowPassed = true;
    }
    effects->paintWindow(w, mask, region, data);
}

void LogoutEffect::paintScreen(int mask, QRegion region, ScreenPaintData& data)
{
    effects->paintScreen(mask, region, data);

    if (effects->isOpenGLCompositing() && progress > 0.0) {
        if (!blurSupported) {
            if (!logoutWindowPassed)
                // The logout window has been deleted but we still want to fade out the vignetting, thus
                // render it on the top of everything if still animating. We don't check if logoutWindow
                // is set as it may still be even if it wasn't rendered.
                renderVignetting();
        } else {
            GLRenderTarget::pushRenderTarget(blurTarget);
            blurTarget->blitFromFramebuffer();
            GLRenderTarget::popRenderTarget();

            //--------------------------
            // Render the screen effect
            renderBlurTexture();

            // Vignetting (Radial gradient with transparent middle and black edges)
            renderVignetting();
            //--------------------------

            // Render the logout window
            if (logoutWindow) {
                int winMask = logoutWindow->hasAlpha() ? PAINT_WINDOW_TRANSLUCENT : PAINT_WINDOW_OPAQUE;
                WindowPaintData winData(logoutWindow);
                winData.setOpacity(windowOpacity);
                effects->drawWindow(logoutWindow, winMask, region, winData);
            }

            // Render all windows on top of logout window
            foreach (EffectWindow * w, windows) {
                int winMask = w->hasAlpha() ? PAINT_WINDOW_TRANSLUCENT : PAINT_WINDOW_OPAQUE;
                WindowPaintData winData(w);
                winData.setOpacity(windowsOpacities[ w ]);
                effects->drawWindow(w, winMask, region, winData);
            }

            windows.clear();
            windowsOpacities.clear();
        }
    }
}

void LogoutEffect::postPaintScreen()
{
    if ((progress != 0.0 && progress != 1.0) || frameDelay)
        effects->addRepaintFull();

    if (progress > 0.0)
        logoutWindowPassed = false;
    effects->postPaintScreen();
}

void LogoutEffect::slotWindowAdded(EffectWindow* w)
{
    if (isLogoutDialog(w)) {
        logoutWindow = w;
        logoutWindowClosed = false; // So we don't blur the window on close
        progress = 0.0;
        displayEffect = true;
        ignoredWindows.clear();
        effects->addRepaintFull();
    } else if (canDoPersistent)
        // TODO: Add parent
        ignoredWindows.append(w);
}

void LogoutEffect::slotWindowClosed(EffectWindow* w)
{
    if (w == logoutWindow) {
        logoutWindowClosed = true;
        if (!canDoPersistent)
            displayEffect = false; // Fade back to normal
        effects->addRepaintFull();
    }
}

void LogoutEffect::slotWindowDeleted(EffectWindow* w)
{
    windows.removeAll(w);
    ignoredWindows.removeAll(w);
    if (w == logoutWindow)
        logoutWindow = NULL;
}

bool LogoutEffect::isLogoutDialog(EffectWindow* w)
{
    // TODO there should be probably a better way (window type?)
    if (w->windowClass() == QStringLiteral("ksmserver ksmserver")
            && (w->windowRole() == QStringLiteral("logoutdialog") || w->windowRole() == QStringLiteral("logouteffect"))) {
        return true;
    }
    return false;
}

void LogoutEffect::renderVignetting()
{
    if (effects->compositingType() == OpenGL1Compositing) {
        renderVignettingLegacy();
        return;
    }
    if (!m_vignettingShader) {
<<<<<<< HEAD
        QString shader = GLPlatform::instance()->glslVersion() >= kVersionNumber(1, 40) ?
                                QStringLiteral("kwin/vignetting-140.frag") : QStringLiteral("kwin/vignetting.frag");
=======
>>>>>>> 3da36dd0
        m_vignettingShader = ShaderManager::instance()->loadFragmentShader(KWin::ShaderManager::ColorShader,
                                                                           KGlobal::dirs()->findResource("data", m_shadersDir + "vignetting.frag"));
        if (!m_vignettingShader->isValid()) {
            kDebug(1212) << "Vignetting Shader failed to load";
            return;
        }
    } else if (!m_vignettingShader->isValid()) {
        // shader broken
        return;
    }
    // need to get the projection matrix from the ortho shader for the vignetting shader
    QMatrix4x4 projection = ShaderManager::instance()->pushShader(KWin::ShaderManager::SimpleShader)->getUniformMatrix4x4("projection");
    ShaderManager::instance()->popShader();

    ShaderBinder binder(m_vignettingShader);
    m_vignettingShader->setUniform(KWin::GLShader::ProjectionMatrix, projection);
    m_vignettingShader->setUniform("u_progress", (float)progress * 0.9f);
    glEnable(GL_BLEND);
    glBlendFunc(GL_SRC_ALPHA, GL_ONE_MINUS_SRC_ALPHA);
    glEnable(GL_SCISSOR_TEST);
    const QRect fullArea = effects->clientArea(FullArea, 0, 0);
    for (int screen = 0; screen < effects->numScreens(); screen++) {
        const QRect screenGeom = effects->clientArea(ScreenArea, screen, 0);
        glScissor(screenGeom.x(), displayHeight() - screenGeom.y() - screenGeom.height(),
                  screenGeom.width(), screenGeom.height());  // GL coords are flipped
        const float cenX = screenGeom.x() + screenGeom.width() / 2;
        const float cenY = fullArea.height() - screenGeom.y() - screenGeom.height() / 2;
        const float r = float((screenGeom.width() > screenGeom.height())
                              ? screenGeom.width() : screenGeom.height()) * 0.8f;  // Radius
        m_vignettingShader->setUniform("u_center", QVector2D(cenX, cenY));
        m_vignettingShader->setUniform("u_radius", r);
        QVector<float> vertices;
        vertices << screenGeom.x() << screenGeom.y();
        vertices << screenGeom.x() << screenGeom.y() + screenGeom.height();
        vertices << screenGeom.x() + screenGeom.width() << screenGeom.y();
        vertices << screenGeom.x() + screenGeom.width() << screenGeom.y() + screenGeom.height();
        GLVertexBuffer *vbo = GLVertexBuffer::streamingBuffer();
        vbo->setData(vertices.count()/2, 2, vertices.constData(), NULL);
        vbo->render(GL_TRIANGLE_STRIP);
    }
    glDisable(GL_SCISSOR_TEST);
    glDisable(GL_BLEND);
}

void LogoutEffect::renderVignettingLegacy()
{
#ifdef KWIN_HAVE_OPENGL_1
    glPushAttrib(GL_CURRENT_BIT | GL_ENABLE_BIT | GL_TEXTURE_BIT);
    glEnable(GL_BLEND);   // If not already (Such as when rendered straight to the screen)
    glBlendFunc(GL_SRC_ALPHA, GL_ONE_MINUS_SRC_ALPHA);
    for (int screen = 0; screen < effects->numScreens(); screen++) {
        QRect screenGeom = effects->clientArea(ScreenArea, screen, 0);
        glScissor(screenGeom.x(), displayHeight() - screenGeom.y() - screenGeom.height(),
                  screenGeom.width(), screenGeom.height());  // GL coords are flipped
        glEnable(GL_SCISSOR_TEST);   // Geom must be set before enable
        const float cenX = screenGeom.x() + screenGeom.width() / 2;
        const float cenY = screenGeom.y() + screenGeom.height() / 2;
        const float a = M_PI / 16.0f; // Angle of increment
        const float r = float((screenGeom.width() > screenGeom.height())
                              ? screenGeom.width() : screenGeom.height()) * 0.8f;  // Radius
        glBegin(GL_TRIANGLE_FAN);
        glColor4f(0.0f, 0.0f, 0.0f, 0.0f);
        glVertex3f(cenX, cenY, 0.0f);
        glColor4f(0.0f, 0.0f, 0.0f, progress * 0.9f);
        for (float i = 0.0f; i <= M_PI * 2.01f; i += a)
            glVertex3f(cenX + r * cos(i), cenY + r * sin(i), 0.0f);
        glEnd();
        glDisable(GL_SCISSOR_TEST);
    }
    glPopAttrib();
#endif
}

void LogoutEffect::renderBlurTexture()
{
    if (effects->compositingType() == OpenGL1Compositing) {
        renderBlurTextureLegacy();
        return;
    }
    if (!m_blurShader) {
<<<<<<< HEAD
        QString shader = GLPlatform::instance()->glslVersion() >= kVersionNumber(1, 40) ?
                                QStringLiteral("kwin/logout-blur-140.frag") : QStringLiteral("kwin/logout-blur.frag");
=======
>>>>>>> 3da36dd0
        m_blurShader = ShaderManager::instance()->loadFragmentShader(KWin::ShaderManager::SimpleShader,
                                                                     KGlobal::dirs()->findResource("data", m_shadersDir + "logout-blur.frag"));
        if (!m_blurShader->isValid()) {
            kDebug(1212) << "Logout blur shader failed to load";
        }
    } else if (!m_blurShader->isValid()) {
        // shader is broken - no need to continue here
        return;
    }
    // Unmodified base image
    ShaderBinder binder(m_blurShader);
    m_blurShader->setUniform(GLShader::Offset, QVector2D(0, 0));
    m_blurShader->setUniform(GLShader::ModulationConstant, QVector4D(1.0, 1.0, 1.0, 1.0));
    m_blurShader->setUniform(GLShader::Saturation, 1.0);
    m_blurShader->setUniform("u_alphaProgress", (float)progress * 0.4f);
    glEnable(GL_BLEND);
    glBlendFunc(GL_SRC_ALPHA, GL_ONE_MINUS_SRC_ALPHA);
    blurTexture->bind();
    blurTexture->render(infiniteRegion(), QRect(0, 0, displayWidth(), displayHeight()));
    blurTexture->unbind();
    glDisable(GL_BLEND);
    checkGLError("Render blur texture");
}

void LogoutEffect::renderBlurTextureLegacy()
{
#ifdef KWIN_HAVE_OPENGL_1
    glPushAttrib(GL_CURRENT_BIT | GL_ENABLE_BIT | GL_TEXTURE_BIT);
    // Unmodified base image
    blurTexture->bind();
    blurTexture->render(infiniteRegion(), QRect(0, 0, displayWidth(), displayHeight()));

    // Blurred image
    GLfloat bias[1];
    glGetTexEnvfv(GL_TEXTURE_FILTER_CONTROL, GL_TEXTURE_LOD_BIAS, bias);
    glTexEnvf(GL_TEXTURE_FILTER_CONTROL, GL_TEXTURE_LOD_BIAS, 1.75);
    glTexEnvi(GL_TEXTURE_ENV, GL_TEXTURE_ENV_MODE, GL_MODULATE);
    glEnable(GL_BLEND);
    glBlendFunc(GL_SRC_ALPHA, GL_ONE_MINUS_SRC_ALPHA);
    glColor4f(1.0f, 1.0f, 1.0f, progress * 0.4);

    blurTexture->render(infiniteRegion(), QRect(0, 0, displayWidth(), displayHeight()));

    glTexEnvf(GL_TEXTURE_FILTER_CONTROL, GL_TEXTURE_LOD_BIAS, bias[0]);
    blurTexture->unbind();
    glPopAttrib();
#endif
}

void LogoutEffect::slotPropertyNotify(EffectWindow* w, long a)
{
    if (w || a != logoutAtom)
        return; // Not our atom

    QByteArray byteData = effects->readRootProperty(logoutAtom, logoutAtom, 8);
    if (byteData.length() < 1) {
        // Property was deleted
        displayEffect = false;
        return;
    }

    // We are using a compatible KSMServer therefore only terminate the effect when the
    // atom is deleted, not when the dialog is closed.
    canDoPersistent = true;
    effects->addRepaintFull();
}

bool LogoutEffect::isActive() const
{
    return progress != 0 || logoutWindow;
}

} // namespace<|MERGE_RESOLUTION|>--- conflicted
+++ resolved
@@ -50,7 +50,7 @@
     , ignoredWindows()
     , m_vignettingShader(NULL)
     , m_blurShader(NULL)
-    , m_shadersDir("kwin/shaders/1.10/")
+    , m_shadersDir(QStringLiteral("kwin/shaders/1.10/"))
 {
     // Persistent effect
     logoutAtom = XInternAtom(display(), "_KDE_LOGGING_OUT", False);
@@ -79,7 +79,7 @@
     const qint64 coreVersionNumber = kVersionNumber(1, 40);
 #endif
     if (GLPlatform::instance()->glslVersion() >= coreVersionNumber)
-        m_shadersDir = "kwin/shaders/1.40/";
+        m_shadersDir = QStringLiteral("kwin/shaders/1.40/");
 }
 
 LogoutEffect::~LogoutEffect()
@@ -305,13 +305,8 @@
         return;
     }
     if (!m_vignettingShader) {
-<<<<<<< HEAD
-        QString shader = GLPlatform::instance()->glslVersion() >= kVersionNumber(1, 40) ?
-                                QStringLiteral("kwin/vignetting-140.frag") : QStringLiteral("kwin/vignetting.frag");
-=======
->>>>>>> 3da36dd0
         m_vignettingShader = ShaderManager::instance()->loadFragmentShader(KWin::ShaderManager::ColorShader,
-                                                                           KGlobal::dirs()->findResource("data", m_shadersDir + "vignetting.frag"));
+                                                                           KGlobal::dirs()->findResource("data", m_shadersDir + QStringLiteral("vignetting.frag")));
         if (!m_vignettingShader->isValid()) {
             kDebug(1212) << "Vignetting Shader failed to load";
             return;
@@ -390,13 +385,8 @@
         return;
     }
     if (!m_blurShader) {
-<<<<<<< HEAD
-        QString shader = GLPlatform::instance()->glslVersion() >= kVersionNumber(1, 40) ?
-                                QStringLiteral("kwin/logout-blur-140.frag") : QStringLiteral("kwin/logout-blur.frag");
-=======
->>>>>>> 3da36dd0
         m_blurShader = ShaderManager::instance()->loadFragmentShader(KWin::ShaderManager::SimpleShader,
-                                                                     KGlobal::dirs()->findResource("data", m_shadersDir + "logout-blur.frag"));
+                                                                     KGlobal::dirs()->findResource("data", m_shadersDir + QStringLiteral("logout-blur.frag")));
         if (!m_blurShader->isValid()) {
             kDebug(1212) << "Logout blur shader failed to load";
         }
