--- conflicted
+++ resolved
@@ -157,14 +157,10 @@
     sNPOTTextureSupported = true;
     sFramebufferObjectSupported = true;
     sSaturationSupported = true;
-<<<<<<< HEAD
-    sTextureFormatBGRA = hasGLExtension(QStringLiteral("GL_EXT_texture_format_BGRA8888"));
-=======
-    if (hasGLExtension("GL_EXT_texture_format_BGRA8888"))
+    if (hasGLExtension(QStringLiteral("GL_EXT_texture_format_BGRA8888")))
         sTextureFormat = GL_BGRA_EXT;
     else
         sTextureFormat = GL_RGBA;
->>>>>>> 6f61723c
 #else
     sNPOTTextureSupported = hasGLExtension(QStringLiteral("GL_ARB_texture_non_power_of_two"));
     sFramebufferObjectSupported = hasGLExtension(QStringLiteral("GL_EXT_framebuffer_object"));
