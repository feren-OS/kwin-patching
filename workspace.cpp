/********************************************************************
 KWin - the KDE window manager
 This file is part of the KDE project.

Copyright (C) 1999, 2000 Matthias Ettrich <ettrich@kde.org>
Copyright (C) 2003 Lubos Lunak <l.lunak@kde.org>

This program is free software; you can redistribute it and/or modify
it under the terms of the GNU General Public License as published by
the Free Software Foundation; either version 2 of the License, or
(at your option) any later version.

This program is distributed in the hope that it will be useful,
but WITHOUT ANY WARRANTY; without even the implied warranty of
MERCHANTABILITY or FITNESS FOR A PARTICULAR PURPOSE.  See the
GNU General Public License for more details.

You should have received a copy of the GNU General Public License
along with this program.  If not, see <http://www.gnu.org/licenses/>.
*********************************************************************/

//#define QT_CLEAN_NAMESPACE

#include "workspace.h"

#include <kapplication.h>
#include <kstartupinfo.h>
#include <fixx11h.h>
#include <kconfig.h>
#include <kglobal.h>
#include <klocale.h>
#include <QtGui/QDesktopWidget>
#include <QRegExp>
#include <QPainter>
#include <QBitmap>
#include <QClipboard>
#include <kmenubar.h>
#include <kprocess.h>
#include <kglobalaccel.h>
#include <QToolButton>
#include <kactioncollection.h>
#include <kaction.h>
#include <kconfiggroup.h>
#include <kcmdlineargs.h>
#include <QtDBus/QtDBus>

#include "client.h"
#include "composite.h"
#ifdef KWIN_BUILD_TABBOX
#include "tabbox.h"
#endif
#include "atoms.h"
#include "placement.h"
#include "notifications.h"
#include "outline.h"
#include "group.h"
#include "rules.h"
#include "kwinadaptor.h"
#include "unmanaged.h"
#include "deleted.h"
#include "effects.h"
#include "overlaywindow.h"
#include "useractions.h"
#include <kwinglplatform.h>
#include <kwinglutils.h>
#ifdef KWIN_BUILD_SCRIPTING
#include "scripting/scripting.h"
#endif

#include <X11/extensions/shape.h>
#include <X11/keysym.h>
#include <X11/keysymdef.h>
#include <X11/cursorfont.h>
#include <QX11Info>
#include <stdio.h>
#include <kglobalsettings.h>
#include <kwindowsystem.h>
#include <kwindowinfo.h>

namespace KWin
{

extern int screen_number;
static const int KWIN_MAX_NUMBER_DESKTOPS = 20;

Workspace* Workspace::_self = 0;

//-----------------------------------------------------------------------------
// Rikkus: This class is too complex. It needs splitting further.
// It's a nightmare to understand, especially with so few comments :(
//
// Matthias: Feel free to ask me questions about it. Feel free to add
// comments. I dissagree that further splittings makes it easier. 2500
// lines are not too much. It's the task that is complex, not the
// code.
//-----------------------------------------------------------------------------

Workspace::Workspace(bool restore)
    : QObject(0)
    // Desktop layout
    , desktopCount_(0)   // This is an invalid state
    , desktopGridSize_(1, 2)   // Default to two rows
    , desktopGrid_(new int[2])
    , currentDesktop_(0)
#ifdef KWIN_BUILD_SCREENEDGES
    , m_screenEdgeOrientation(0)
#endif
    , m_compositor(NULL)
    // Unsorted
    , active_popup(NULL)
    , active_popup_client(NULL)
    , temporaryRulesMessages("_KDE_NET_WM_TEMPORARY_RULES", NULL, false)
    , rules_updates_disabled(false)
    , active_client(0)
    , last_active_client(0)
    , most_recently_raised(0)
    , movingClient(0)
    , pending_take_activity(NULL)
    , active_screen(0)
    , delayfocus_client(0)
    , force_restacking(false)
    , x_stacking_dirty(true)
    , showing_desktop(false)
    , block_showing_desktop(0)
    , was_user_interaction(false)
    , session_saving(false)
    , block_focus(0)
#ifdef KWIN_BUILD_TABBOX
    , tab_box(0)
#endif
    , m_userActionsMenu(new UserActionsMenu(this))
    , keys(0)
    , client_keys(NULL)
    , disable_shortcuts_keys(NULL)
    , client_keys_dialog(NULL)
    , client_keys_client(NULL)
    , global_shortcuts_disabled(false)
    , global_shortcuts_disabled_for_client(false)
    , workspaceInit(true)
    , startup(0)
    , set_active_client_recursion(0)
    , block_stacking_updates(0)
    , forced_global_mouse_grab(false)
    , transSlider(NULL)
    , transButton(NULL)
    , m_scripting(NULL)
{
    // If KWin was already running it saved its configuration after loosing the selection -> Reread
    QFuture<void> reparseConfigFuture = QtConcurrent::run(options, &Options::reparseConfiguration);

    (void) new KWinAdaptor(this);

    QDBusConnection dbus = QDBusConnection::sessionBus();
    dbus.registerObject("/KWin", this);
    dbus.connect(QString(), "/KWin", "org.kde.KWin", "reloadConfig",
                 this, SLOT(slotReloadConfig()));

    // Initialize desktop grid array
    desktopGrid_[0] = 0;
    desktopGrid_[1] = 0;

    _self = this;

    // first initialize the extensions
    Extensions::init();

    // PluginMgr needs access to the config file, so we need to wait for it for finishing
    reparseConfigFuture.waitForFinished();
    options->loadConfig();
    options->loadCompositingConfig(false);
    mgr = new PluginMgr;
    QX11Info info;
    default_colormap = DefaultColormap(display(), info.screen());
    installed_colormap = default_colormap;

    connect(&temporaryRulesMessages, SIGNAL(gotMessage(QString)),
            this, SLOT(gotTemporaryRulesMessage(QString)));
    connect(&rulesUpdatedTimer, SIGNAL(timeout()), this, SLOT(writeWindowRules()));
<<<<<<< HEAD
    connect(&unredirectTimer, SIGNAL(timeout()), this, SLOT(delayedCheckUnredirect()));
    connect(&compositeResetTimer, SIGNAL(timeout()), this, SLOT(resetCompositing()));
    connect(options, SIGNAL(glColorCorrectionChanged()), this, SLOT(resetCompositing()));
    unredirectTimer.setSingleShot(true);
    compositeResetTimer.setSingleShot(true);

=======
>>>>>>> 93564b70
    updateXTime(); // Needed for proper initialization of user_time in Client ctor

    delayFocusTimer = 0;

    if (restore)
        loadSessionInfo();

    loadWindowRules();

    // Call this before XSelectInput() on the root window
    startup = new KStartupInfo(
        KStartupInfo::DisableKWinModule | KStartupInfo::AnnounceSilenceChanges, this);

    // Select windowmanager privileges
    XSelectInput(display(), rootWindow(),
                 KeyPressMask |
                 PropertyChangeMask |
                 ColormapChangeMask |
                 SubstructureRedirectMask |
                 SubstructureNotifyMask |
                 FocusChangeMask | // For NotifyDetailNone
                 ExposureMask
                );

#ifdef KWIN_BUILD_TABBOX
    // need to create the tabbox before compositing scene is setup
    tab_box = new TabBox::TabBox(this);
#endif

    m_compositor = new Compositor(this);
    connect(this, SIGNAL(currentDesktopChanged(int,KWin::Client*)), m_compositor, SLOT(addRepaintFull()));
    connect(m_compositor, SIGNAL(compositingToggled(bool)), SIGNAL(compositingToggled(bool)));
    connect(m_compositor, SIGNAL(compositingToggled(bool)), SLOT(slotCompositingToggled()));
    dbus.connect(QString(), "/KWin", "org.kde.KWin", "reinitCompositing",
                 m_compositor, SLOT(slotReinitialize()));

    // Compatibility
    long data = 1;

    XChangeProperty(
        display(),
        rootWindow(),
        atoms->kwin_running,
        atoms->kwin_running,
        32,
        PropModeAppend,
        (unsigned char*)(&data),
        1
    );

    client_keys = new KActionCollection(this);

    m_outline = new Outline();

    initShortcuts();

    init();

    connect(QApplication::desktop(), SIGNAL(screenCountChanged(int)), &screenChangedTimer, SLOT(start()));
    connect(QApplication::desktop(), SIGNAL(resized(int)), &screenChangedTimer, SLOT(start()));

#ifdef KWIN_BUILD_ACTIVITIES
    connect(&activityController_, SIGNAL(currentActivityChanged(QString)), SLOT(updateCurrentActivity(QString)));
    connect(&activityController_, SIGNAL(activityRemoved(QString)), SLOT(slotActivityRemoved(QString)));
    connect(&activityController_, SIGNAL(activityRemoved(QString)), SIGNAL(activityRemoved(QString)));
    connect(&activityController_, SIGNAL(activityAdded(QString)), SLOT(slotActivityAdded(QString)));
    connect(&activityController_, SIGNAL(activityAdded(QString)), SIGNAL(activityAdded(QString)));
    connect(&activityController_, SIGNAL(currentActivityChanged(QString)), SIGNAL(currentActivityChanged(QString)));
#endif

    connect(&screenChangedTimer, SIGNAL(timeout()), SLOT(screenChangeTimeout()));
    screenChangedTimer.setSingleShot(true);
    screenChangedTimer.setInterval(100);
}

void Workspace::screenChangeTimeout()
{
    kDebug() << "It is time to call desktopResized";
    desktopResized();
}

void Workspace::init()
{
#ifdef KWIN_BUILD_SCREENEDGES
    m_screenEdge.init();
#endif

    // Not used yet
    //topDock = 0L;
    //maximizedWindowCounter = 0;

    supportWindow = new QWidget(NULL, Qt::X11BypassWindowManagerHint);
    XLowerWindow(display(), supportWindow->winId());   // See usage in layers.cpp

    XSetWindowAttributes attr;
    attr.override_redirect = 1;
    null_focus_window = XCreateWindow(display(), rootWindow(), -1, -1, 1, 1, 0, CopyFromParent,
                                      InputOnly, CopyFromParent, CWOverrideRedirect, &attr);
    XMapWindow(display(), null_focus_window);

    unsigned long protocols[5] = {
        NET::Supported |
        NET::SupportingWMCheck |
        NET::ClientList |
        NET::ClientListStacking |
        NET::DesktopGeometry |
        NET::NumberOfDesktops |
        NET::CurrentDesktop |
        NET::ActiveWindow |
        NET::WorkArea |
        NET::CloseWindow |
        NET::DesktopNames |
        NET::WMName |
        NET::WMVisibleName |
        NET::WMDesktop |
        NET::WMWindowType |
        NET::WMState |
        NET::WMStrut |
        NET::WMIconGeometry |
        NET::WMIcon |
        NET::WMPid |
        NET::WMMoveResize |
        NET::WMFrameExtents |
        NET::WMPing
        ,
        NET::NormalMask |
        NET::DesktopMask |
        NET::DockMask |
        NET::ToolbarMask |
        NET::MenuMask |
        NET::DialogMask |
        NET::OverrideMask |
        NET::UtilityMask |
        NET::SplashMask |
        // No compositing window types here unless we support them also as managed window types
        0
        ,
        NET::Modal |
        //NET::Sticky | // Large desktops not supported (and probably never will be)
        NET::MaxVert |
        NET::MaxHoriz |
        NET::Shaded |
        NET::SkipTaskbar |
        NET::KeepAbove |
        //NET::StaysOnTop | // The same like KeepAbove
        NET::SkipPager |
        NET::Hidden |
        NET::FullScreen |
        NET::KeepBelow |
        NET::DemandsAttention |
        0
        ,
        NET::WM2UserTime |
        NET::WM2StartupId |
        NET::WM2AllowedActions |
        NET::WM2RestackWindow |
        NET::WM2MoveResizeWindow |
        NET::WM2ExtendedStrut |
        NET::WM2KDETemporaryRules |
        NET::WM2ShowingDesktop |
        NET::WM2DesktopLayout |
        NET::WM2FullPlacement |
        NET::WM2FullscreenMonitors |
        NET::WM2KDEShadow |
        0
        ,
        NET::ActionMove |
        NET::ActionResize |
        NET::ActionMinimize |
        NET::ActionShade |
        //NET::ActionStick | // Sticky state is not supported
        NET::ActionMaxVert |
        NET::ActionMaxHoriz |
        NET::ActionFullScreen |
        NET::ActionChangeDesktop |
        NET::ActionClose |
        0
        ,
    };

    if (hasDecorationPlugin() && mgr->factory()->supports(AbilityExtendIntoClientArea))
        protocols[ NETRootInfo::PROTOCOLS2 ] |= NET::WM2FrameOverlap;

    QX11Info info;
    rootInfo = new RootInfo(this, display(), supportWindow->winId(), "KWin", protocols, 5, info.screen());

    // Create an entry with empty activity name, it will be used if activities are not supported. Otherwise, it will be removed.
    m_desktopFocusChain = m_activitiesDesktopFocusChain.insert(QString(), QVector<int>(numberOfDesktops()));

    // Now we know how many desktops we'll have, thus we initialize the positioning object
    initPositioning = new Placement(this);

    loadDesktopSettings();
    updateDesktopLayout();
    // Extra NETRootInfo instance in Client mode is needed to get the values of the properties
    NETRootInfo client_info(display(), NET::ActiveWindow | NET::CurrentDesktop);
    int initial_desktop;
    if (!kapp->isSessionRestored())
        initial_desktop = client_info.currentDesktop();
    else {
        KConfigGroup group(kapp->sessionConfig(), "Session");
        initial_desktop = group.readEntry("desktop", 1);
    }
    if (!setCurrentDesktop(initial_desktop))
        setCurrentDesktop(1);
#ifdef KWIN_BUILD_ACTIVITIES
    updateActivityList(false, true);
#endif

    reconfigureTimer.setSingleShot(true);
    updateToolWindowsTimer.setSingleShot(true);

    connect(&reconfigureTimer, SIGNAL(timeout()), this, SLOT(slotReconfigure()));
    connect(&updateToolWindowsTimer, SIGNAL(timeout()), this, SLOT(slotUpdateToolWindows()));

    connect(KGlobalSettings::self(), SIGNAL(appearanceChanged()), this, SLOT(reconfigure()));
    connect(KGlobalSettings::self(), SIGNAL(settingsChanged(int)), this, SLOT(slotSettingsChanged(int)));
    connect(KGlobalSettings::self(), SIGNAL(blockShortcuts(int)), this, SLOT(slotBlockShortcuts(int)));

    active_client = NULL;
    rootInfo->setActiveWindow(None);
    focusToNull();
    if (!kapp->isSessionRestored())
        ++block_focus; // Because it will be set below

    {
        // Begin updates blocker block
        StackingUpdatesBlocker blocker(this);

        unsigned int i, nwins;
        Window root_return, parent_return;
        Window* wins;
        XQueryTree(display(), rootWindow(), &root_return, &parent_return, &wins, &nwins);
        bool fixoffset = KCmdLineArgs::parsedArgs()->getOption("crashes").toInt() > 0;
        for (i = 0; i < nwins; i++) {
            XWindowAttributes attr;
            XGetWindowAttributes(display(), wins[i], &attr);
            if (attr.override_redirect) {
                createUnmanaged(wins[i]);
                continue;
            }
            if (attr.map_state != IsUnmapped) {
                if (fixoffset)
                    fixPositionAfterCrash(wins[ i ], attr);
                createClient(wins[i], true);
            }
        }
        if (wins)
            XFree((void*)(wins));

        // Propagate clients, will really happen at the end of the updates blocker block
        updateStackingOrder(true);

        saveOldScreenSizes();
        updateClientArea();

        // NETWM spec says we have to set it to (0,0) if we don't support it
        NETPoint* viewports = new NETPoint[numberOfDesktops()];
        rootInfo->setDesktopViewport(numberOfDesktops(), *viewports);
        delete[] viewports;
        QRect geom;
        for (int i = 0; i < QApplication::desktop()->screenCount(); i++) {
            geom |= QApplication::desktop()->screenGeometry(i);
        }
        NETSize desktop_geometry;
        desktop_geometry.width = geom.width();
        desktop_geometry.height = geom.height();
        rootInfo->setDesktopGeometry(-1, desktop_geometry);
        setShowingDesktop(false);

    } // End updates blocker block

    Client* new_active_client = NULL;
    if (!kapp->isSessionRestored()) {
        --block_focus;
        new_active_client = findClient(WindowMatchPredicate(client_info.activeWindow()));
    }
    if (new_active_client == NULL
            && activeClient() == NULL && should_get_focus.count() == 0) {
        // No client activated in manage()
        if (new_active_client == NULL)
            new_active_client = topClientOnDesktop(currentDesktop(), -1);
        if (new_active_client == NULL && !desktops.isEmpty())
            new_active_client = findDesktop(true, currentDesktop());
    }
    if (new_active_client != NULL)
        activateClient(new_active_client);


#ifdef KWIN_BUILD_SCRIPTING
    m_scripting = new Scripting(this);
#endif

    // SELI TODO: This won't work with unreasonable focus policies,
    // and maybe in rare cases also if the selected client doesn't
    // want focus
    workspaceInit = false;

    // broadcast that Workspace is ready, but first process all events.
    QMetaObject::invokeMethod(this, "workspaceInitialized", Qt::QueuedConnection);

    // TODO: ungrabXServer()
}

Workspace::~Workspace()
{
    delete m_compositor;
    m_compositor = NULL;
    blockStackingUpdates(true);

    // TODO: grabXServer();

    // Use stacking_order, so that kwin --replace keeps stacking order
    for (ToplevelList::iterator it = stacking_order.begin(), end = stacking_order.end(); it != end; ++it) {
        Client *c = qobject_cast<Client*>(*it);
        if (!c) {
            continue;
        }
        // Only release the window
        c->releaseWindow(true);
        // No removeClient() is called, it does more than just removing.
        // However, remove from some lists to e.g. prevent performTransiencyCheck()
        // from crashing.
        clients.removeAll(c);
        desktops.removeAll(c);
    }
    for (UnmanagedList::iterator it = unmanaged.begin(), end = unmanaged.end(); it != end; ++it)
        (*it)->release(true);
    delete m_outline;
    XDeleteProperty(display(), rootWindow(), atoms->kwin_running);

    writeWindowRules();
    KGlobal::config()->sync();

    delete rootInfo;
    delete supportWindow;
    delete mgr;
    delete startup;
    delete initPositioning;
    delete client_keys_dialog;
    while (!rules.isEmpty()) {
        delete rules.front();
        rules.pop_front();
    }
    foreach (SessionInfo * s, session)
    delete s;
    XDestroyWindow(display(), null_focus_window);

    // TODO: ungrabXServer();

    delete[] desktopGrid_;

    _self = 0;
}

Client* Workspace::createClient(Window w, bool is_mapped)
{
    StackingUpdatesBlocker blocker(this);
    Client* c = new Client(this);
    if (!c->manage(w, is_mapped)) {
        Client::deleteClient(c, Allowed);
        return NULL;
    }
    connect(c, SIGNAL(needsRepaint()), m_compositor, SLOT(scheduleRepaint()));
    connect(c, SIGNAL(activeChanged()), m_compositor, SLOT(checkUnredirect()));
    connect(c, SIGNAL(fullScreenChanged()), m_compositor, SLOT(checkUnredirect()));
    connect(c, SIGNAL(geometryChanged()), m_compositor, SLOT(checkUnredirect()));
    connect(c, SIGNAL(geometryShapeChanged(KWin::Toplevel*,QRect)), m_compositor, SLOT(checkUnredirect()));
    connect(c, SIGNAL(blockingCompositingChanged(KWin::Client*)), m_compositor, SLOT(updateCompositeBlocking(KWin::Client*)));
    addClient(c, Allowed);
    return c;
}

Unmanaged* Workspace::createUnmanaged(Window w)
{
    if (m_compositor && m_compositor->checkForOverlayWindow(w))
        return NULL;
    Unmanaged* c = new Unmanaged(this);
    if (!c->track(w)) {
        Unmanaged::deleteUnmanaged(c, Allowed);
        return NULL;
    }
    connect(c, SIGNAL(needsRepaint()), m_compositor, SLOT(scheduleRepaint()));
    addUnmanaged(c, Allowed);
    emit unmanagedAdded(c);
    return c;
}

void Workspace::addClient(Client* c, allowed_t)
{
    Group* grp = findGroup(c->window());

    KWindowInfo info = KWindowSystem::windowInfo(c->window(), -1U, NET::WM2WindowClass);

    emit clientAdded(c);

    if (grp != NULL)
        grp->gotLeader(c);

    if (c->isDesktop()) {
        desktops.append(c);
        if (active_client == NULL && should_get_focus.isEmpty() && c->isOnCurrentDesktop())
            requestFocus(c);   // TODO: Make sure desktop is active after startup if there's no other window active
    } else {
        updateFocusChains(c, FocusChainUpdate);   // Add to focus chain if not already there
        clients.append(c);
    }
    if (!unconstrained_stacking_order.contains(c))
        unconstrained_stacking_order.append(c);   // Raise if it hasn't got any stacking position yet
    if (!stacking_order.contains(c))    // It'll be updated later, and updateToolWindows() requires
        stacking_order.append(c);      // c to be in stacking_order
    x_stacking_dirty = true;
    updateClientArea(); // This cannot be in manage(), because the client got added only now
    updateClientLayer(c);
    if (c->isDesktop()) {
        raiseClient(c);
        // If there's no active client, make this desktop the active one
        if (activeClient() == NULL && should_get_focus.count() == 0)
            activateClient(findDesktop(true, currentDesktop()));
    }
    c->checkActiveModal();
    checkTransients(c->window());   // SELI TODO: Does this really belong here?
    updateStackingOrder(true);   // Propagate new client
    if (c->isUtility() || c->isMenu() || c->isToolbar())
        updateToolWindows(true);
    checkNonExistentClients();
#ifdef KWIN_BUILD_TABBOX
    if (tabBox()->isDisplayed())
        tab_box->reset(true);
#endif
}

void Workspace::addUnmanaged(Unmanaged* c, allowed_t)
{
    unmanaged.append(c);
    x_stacking_dirty = true;
}

/**
 * Destroys the client \a c
 */
void Workspace::removeClient(Client* c, allowed_t)
{
    emit clientRemoved(c);

    if (c == active_popup_client)
        closeActivePopup();
    if (m_userActionsMenu->isMenuClient(c)) {
        m_userActionsMenu->close();
    }

    c->untab();

    if (client_keys_client == c)
        setupWindowShortcutDone(false);
    if (!c->shortcut().isEmpty()) {
        c->setShortcut(QString());   // Remove from client_keys
        clientShortcutUpdated(c);   // Needed, since this is otherwise delayed by setShortcut() and wouldn't run
    }

    if (c->isDialog())
        Notify::raise(Notify::TransDelete);
    if (c->isNormalWindow())
        Notify::raise(Notify::Delete);

#ifdef KWIN_BUILD_TABBOX
    if (tabBox()->isDisplayed() && tabBox()->currentClient() == c)
        tab_box->nextPrev(true);
#endif

    Q_ASSERT(clients.contains(c) || desktops.contains(c));
    // TODO: if marked client is removed, notify the marked list
    clients.removeAll(c);
    desktops.removeAll(c);
    x_stacking_dirty = true;
    for (int i = 1; i <= numberOfDesktops(); ++i)
        focus_chain[i].removeAll(c);
    global_focus_chain.removeAll(c);
    attention_chain.removeAll(c);
    showing_desktop_clients.removeAll(c);
    Group* group = findGroup(c->window());
    if (group != NULL)
        group->lostLeader();

    if (c == most_recently_raised)
        most_recently_raised = 0;
    should_get_focus.removeAll(c);
    Q_ASSERT(c != active_client);
    if (c == last_active_client)
        last_active_client = 0;
    if (c == pending_take_activity)
        pending_take_activity = NULL;
    if (c == delayfocus_client)
        cancelDelayFocus();

    updateStackingOrder(true);

    if (m_compositor) {
        m_compositor->updateCompositeBlocking();
    }

#ifdef KWIN_BUILD_TABBOX
    if (tabBox()->isDisplayed())
        tab_box->reset(true);
#endif

    updateClientArea();
}

void Workspace::removeUnmanaged(Unmanaged* c, allowed_t)
{
    assert(unmanaged.contains(c));
    unmanaged.removeAll(c);
    x_stacking_dirty = true;
}

void Workspace::addDeleted(Deleted* c, Toplevel *orig, allowed_t)
{
    assert(!deleted.contains(c));
    deleted.append(c);
    const int unconstraintedIndex = unconstrained_stacking_order.indexOf(orig);
    if (unconstraintedIndex != -1) {
        unconstrained_stacking_order.replace(unconstraintedIndex, c);
    } else {
        unconstrained_stacking_order.append(c);
    }
    const int index = stacking_order.indexOf(orig);
    if (index != -1) {
        stacking_order.replace(index, c);
    } else {
        stacking_order.append(c);
    }
    x_stacking_dirty = true;
    connect(c, SIGNAL(needsRepaint()), m_compositor, SLOT(scheduleRepaint()));
}

void Workspace::removeDeleted(Deleted* c, allowed_t)
{
    assert(deleted.contains(c));
    emit deletedRemoved(c);
    deleted.removeAll(c);
    unconstrained_stacking_order.removeAll(c);
    stacking_order.removeAll(c);
    x_stacking_dirty = true;
}

void Workspace::updateFocusChains(Client* c, FocusChainChange change)
{
    if (!c->wantsTabFocus()) { // Doesn't want tab focus, remove
        for (int i = 1; i <= numberOfDesktops(); ++i)
            focus_chain[i].removeAll(c);
        global_focus_chain.removeAll(c);
        return;
    }
    if (c->desktop() == NET::OnAllDesktops) {
        // Now on all desktops, add it to focus_chains it is not already in
        for (int i = 1; i <= numberOfDesktops(); i++) {
            // Making first/last works only on current desktop, don't affect all desktops
            if (i == currentDesktop()
                    && (change == FocusChainMakeFirst || change == FocusChainMakeLast)) {
                focus_chain[i].removeAll(c);
                if (change == FocusChainMakeFirst)
                    focus_chain[i].append(c);
                else
                    focus_chain[i].prepend(c);
            } else if (!focus_chain[i].contains(c)) {
                // Add it after the active one
                if (active_client != NULL && active_client != c &&
                        !focus_chain[i].isEmpty() && focus_chain[i].last() == active_client)
                    focus_chain[i].insert(focus_chain[i].size() - 1, c);
                else
                    focus_chain[i].append(c);   // Otherwise add as the first one
            }
        }
    } else { // Now only on desktop, remove it anywhere else
        for (int i = 1; i <= numberOfDesktops(); i++) {
            if (i == c->desktop()) {
                if (change == FocusChainMakeFirst) {
                    focus_chain[i].removeAll(c);
                    focus_chain[i].append(c);
                } else if (change == FocusChainMakeLast) {
                    focus_chain[i].removeAll(c);
                    focus_chain[i].prepend(c);
                } else if (!focus_chain[i].contains(c)) {
                    // Add it after the active one
                    if (active_client != NULL && active_client != c &&
                            !focus_chain[i].isEmpty() && focus_chain[i].last() == active_client)
                        focus_chain[i].insert(focus_chain[i].size() - 1, c);
                    else
                        focus_chain[i].append(c);   // Otherwise add as the first one
                }
            } else
                focus_chain[i].removeAll(c);
        }
    }
    if (change == FocusChainMakeFirst) {
        global_focus_chain.removeAll(c);
        global_focus_chain.append(c);
    } else if (change == FocusChainMakeLast) {
        global_focus_chain.removeAll(c);
        global_focus_chain.prepend(c);
    } else if (!global_focus_chain.contains(c)) {
        // Add it after the active one
        if (active_client != NULL && active_client != c &&
                !global_focus_chain.isEmpty() && global_focus_chain.last() == active_client)
            global_focus_chain.insert(global_focus_chain.size() - 1, c);
        else
            global_focus_chain.append(c);   // Otherwise add as the first one
    }
}

void Workspace::updateToolWindows(bool also_hide)
{
    // TODO: What if Client's transiency/group changes? should this be called too? (I'm paranoid, am I not?)
    if (!options->isHideUtilityWindowsForInactive()) {
        for (ClientList::ConstIterator it = clients.constBegin(); it != clients.constEnd(); ++it)
            if (!(*it)->tabGroup() || (*it)->tabGroup()->current() == *it)
                (*it)->hideClient(false);
        return;
    }
    const Group* group = NULL;
    const Client* client = active_client;
    // Go up in transiency hiearchy, if the top is found, only tool transients for the top mainwindow
    // will be shown; if a group transient is group, all tools in the group will be shown
    while (client != NULL) {
        if (!client->isTransient())
            break;
        if (client->groupTransient()) {
            group = client->group();
            break;
        }
        client = client->transientFor();
    }
    // Use stacking order only to reduce flicker, it doesn't matter if block_stacking_updates == 0,
    // I.e. if it's not up to date

    // SELI TODO: But maybe it should - what if a new client has been added that's not in stacking order yet?
    ClientList to_show, to_hide;
    for (ToplevelList::ConstIterator it = stacking_order.constBegin();
            it != stacking_order.constEnd();
            ++it) {
        Client *c = qobject_cast<Client*>(*it);
        if (!c) {
            continue;
        }
        if (c->isUtility() || c->isMenu() || c->isToolbar()) {
            bool show = true;
            if (!c->isTransient()) {
                if (c->group()->members().count() == 1)   // Has its own group, keep always visible
                    show = true;
                else if (client != NULL && c->group() == client->group())
                    show = true;
                else
                    show = false;
            } else {
                if (group != NULL && c->group() == group)
                    show = true;
                else if (client != NULL && client->hasTransient(c, true))
                    show = true;
                else
                    show = false;
            }
            if (!show && also_hide) {
                const ClientList mainclients = c->mainClients();
                // Don't hide utility windows which are standalone(?) or
                // have e.g. kicker as mainwindow
                if (mainclients.isEmpty())
                    show = true;
                for (ClientList::ConstIterator it2 = mainclients.constBegin();
                        it2 != mainclients.constEnd();
                        ++it2) {
                    if (c->isSpecialWindow())
                        show = true;
                }
                if (!show)
                    to_hide.append(c);
            }
            if (show)
                to_show.append(c);
        }
    } // First show new ones, then hide
    for (int i = to_show.size() - 1;
            i >= 0;
            --i)  // From topmost
        // TODO: Since this is in stacking order, the order of taskbar entries changes :(
        to_show.at(i)->hideClient(false);
    if (also_hide) {
        for (ClientList::ConstIterator it = to_hide.constBegin();
                it != to_hide.constEnd();
                ++it)  // From bottommost
            (*it)->hideClient(true);
        updateToolWindowsTimer.stop();
    } else // setActiveClient() is after called with NULL client, quickly followed
        // by setting a new client, which would result in flickering
        resetUpdateToolWindowsTimer();
}


void Workspace::resetUpdateToolWindowsTimer()
{
    updateToolWindowsTimer.start(200);
}

void Workspace::slotUpdateToolWindows()
{
    updateToolWindows(true);
}

/**
 * Updates the current colormap according to the currently active client
 */
void Workspace::updateColormap()
{
    Colormap cmap = default_colormap;
    if (activeClient() && activeClient()->colormap() != None)
        cmap = activeClient()->colormap();
    if (cmap != installed_colormap) {
        XInstallColormap(display(), cmap);
        installed_colormap = cmap;
    }
}

void Workspace::slotReloadConfig()
{
    reconfigure();
}

void Workspace::reconfigure()
{
    reconfigureTimer.start(200);
}

/**
 * This D-Bus call is used by the compositing kcm. Since the reconfigure()
 * D-Bus call delays the actual reconfiguring, it is not possible to immediately
 * call compositingActive(). Therefore the kcm will instead call this to ensure
 * the reconfiguring has already happened.
 */
bool Workspace::waitForCompositingSetup()
{
    if (reconfigureTimer.isActive()) {
        reconfigureTimer.stop();
        slotReconfigure();
    }
    if (m_compositor) {
        return m_compositor->isActive();
    }
    return false;
}

void Workspace::slotSettingsChanged(int category)
{
    kDebug(1212) << "Workspace::slotSettingsChanged()";
    if (category == KGlobalSettings::SETTINGS_SHORTCUTS)
        m_userActionsMenu->discard();
}

/**
 * Reread settings
 */
KWIN_PROCEDURE(CheckBorderSizesProcedure, Client, cl->checkBorderSizes(true));

void Workspace::slotReconfigure()
{
    kDebug(1212) << "Workspace::slotReconfigure()";
    reconfigureTimer.stop();

#ifdef KWIN_BUILD_SCREENEDGES
    m_screenEdge.reserveActions(false);
    if (options->electricBorders() == Options::ElectricAlways)
        m_screenEdge.reserveDesktopSwitching(false, m_screenEdgeOrientation);
#endif

    bool borderlessMaximizedWindows = options->borderlessMaximizedWindows();

    KGlobal::config()->reparseConfiguration();
    unsigned long changed = options->updateSettings();

    emit configChanged();
    m_userActionsMenu->discard();
    updateToolWindows(true);

    if (hasDecorationPlugin() && mgr->reset(changed)) {
        // Decorations need to be recreated

        // This actually seems to make things worse now
        //QWidget curtain;
        //curtain.setBackgroundMode( NoBackground );
        //curtain.setGeometry( Kephal::ScreenUtils::desktopGeometry() );
        //curtain.show();

        for (ClientList::ConstIterator it = clients.constBegin(); it != clients.constEnd(); ++it)
            (*it)->updateDecoration(true, true);
        // If the new decoration doesn't supports tabs then ungroup clients
        if (!decorationSupportsTabbing()) {
            foreach (Client * c, clients)
                c->untab();
        }
        mgr->destroyPreviousPlugin();
    } else {
        forEachClient(CheckBorderSizesProcedure());
        foreach (Client * c, clients)
            c->triggerDecorationRepaint();
    }

#ifdef KWIN_BUILD_SCREENEDGES
    m_screenEdge.reserveActions(true);
    if (options->electricBorders() == Options::ElectricAlways) {
        QSize desktopMatrix = rootInfo->desktopLayoutColumnsRows();
        m_screenEdgeOrientation = 0;
        if (desktopMatrix.width() > 1)
            m_screenEdgeOrientation |= Qt::Horizontal;
        if (desktopMatrix.height() > 1)
            m_screenEdgeOrientation |= Qt::Vertical;
        m_screenEdge.reserveDesktopSwitching(true, m_screenEdgeOrientation);
    }
    m_screenEdge.update();
#endif
    loadWindowRules();
    for (ClientList::Iterator it = clients.begin();
            it != clients.end();
            ++it) {
        (*it)->setupWindowRules(true);
        (*it)->applyWindowRules();
        discardUsedWindowRules(*it, false);
    }

    if (borderlessMaximizedWindows != options->borderlessMaximizedWindows() &&
            !options->borderlessMaximizedWindows()) {
        // in case borderless maximized windows option changed and new option
        // is to have borders, we need to unset the borders for all maximized windows
        for (ClientList::Iterator it = clients.begin();
                it != clients.end();
                ++it) {
            if ((*it)->maximizeMode() == MaximizeFull)
                (*it)->checkNoBorder();
        }
    }

    if (hasDecorationPlugin()) {
        rootInfo->setSupported(NET::WM2FrameOverlap, mgr->factory()->supports(AbilityExtendIntoClientArea));
    } else {
        rootInfo->setSupported(NET::WM2FrameOverlap, false);
    }
}

static bool _loading_desktop_settings = false;
void Workspace::loadDesktopSettings()
{
    _loading_desktop_settings = true;
    KSharedConfig::Ptr c = KGlobal::config();
    QString groupname;
    if (screen_number == 0)
        groupname = "Desktops";
    else
        groupname.sprintf("Desktops-screen-%d", screen_number);
    KConfigGroup group(c, groupname);
    const int n = group.readEntry("Number", 1);
    setNumberOfDesktops(n);
    for (int i = 1; i <= n; i++) {
        QString s = group.readEntry(QString("Name_%1").arg(i), i18n("Desktop %1", i));
        rootInfo->setDesktopName(i, s.toUtf8().data());
        m_desktopFocusChain.value()[i-1] = i;
    }

    int rows = group.readEntry<int>("Rows", 2);
    rows = qBound(1, rows, n);
    // avoid weird cases like having 3 rows for 4 desktops, where the last row is unused
    int columns = n / rows;
    if (n % rows > 0) {
        columns++;
    }
    rootInfo->setDesktopLayout(NET::OrientationHorizontal, columns, rows, NET::DesktopLayoutCornerTopLeft);
    rootInfo->activate();
    _loading_desktop_settings = false;
}

void Workspace::saveDesktopSettings()
{
    if (_loading_desktop_settings)
        return;
    KSharedConfig::Ptr c = KGlobal::config();
    QString groupname;
    if (screen_number == 0)
        groupname = "Desktops";
    else
        groupname.sprintf("Desktops-screen-%d", screen_number);
    KConfigGroup group(c, groupname);

    group.writeEntry("Number", numberOfDesktops());
    for (int i = 1; i <= numberOfDesktops(); i++) {
        QString s = desktopName(i);
        QString defaultvalue = i18n("Desktop %1", i);
        if (s.isEmpty()) {
            s = defaultvalue;
            rootInfo->setDesktopName(i, s.toUtf8().data());
        }

        if (s != defaultvalue) {
            group.writeEntry(QString("Name_%1").arg(i), s);
        } else {
            QString currentvalue = group.readEntry(QString("Name_%1").arg(i), QString());
            if (currentvalue != defaultvalue)
                group.writeEntry(QString("Name_%1").arg(i), "");
        }
    }

    // Save to disk
    group.sync();
}

/**
 * Avoids managing a window with title \a title
 */
void Workspace::doNotManage(const QString& title)
{
    doNotManageList.append(title);
}

/**
 * Hack for java applets
 */
bool Workspace::isNotManaged(const QString& title)
{
    for (QStringList::Iterator it = doNotManageList.begin(); it != doNotManageList.end(); ++it) {
        QRegExp r((*it));
        if (r.indexIn(title) != -1) {
            doNotManageList.erase(it);
            return true;
        }
    }
    return false;
}

/**
 * During virt. desktop switching, desktop areas covered by windows that are
 * going to be hidden are first obscured by new windows with no background
 * ( i.e. transparent ) placed right below the windows. These invisible windows
 * are removed after the switch is complete.
 * Reduces desktop ( wallpaper ) repaints during desktop switching
 */
class ObscuringWindows
{
public:
    ~ObscuringWindows();
    void create(Client* c);
private:
    QList<Window> obscuring_windows;
    static QList<Window>* cached;
    static unsigned int max_cache_size;
};

QList<Window>* ObscuringWindows::cached = 0;
unsigned int ObscuringWindows::max_cache_size = 0;

void ObscuringWindows::create(Client* c)
{
    if (cached == 0)
        cached = new QList<Window>;
    Window obs_win;
    XWindowChanges chngs;
    int mask = CWSibling | CWStackMode;
    if (cached->count() > 0) {
        cached->removeAll(obs_win = cached->first());
        chngs.x = c->x();
        chngs.y = c->y();
        chngs.width = c->width();
        chngs.height = c->height();
        mask |= CWX | CWY | CWWidth | CWHeight;
    } else {
        XSetWindowAttributes a;
        a.background_pixmap = None;
        a.override_redirect = True;
        obs_win = XCreateWindow(display(), rootWindow(), c->x(), c->y(),
                                c->width(), c->height(), 0, CopyFromParent, InputOutput,
                                CopyFromParent, CWBackPixmap | CWOverrideRedirect, &a);
    }
    chngs.sibling = c->frameId();
    chngs.stack_mode = Below;
    XConfigureWindow(display(), obs_win, mask, &chngs);
    XMapWindow(display(), obs_win);
    obscuring_windows.append(obs_win);
}

ObscuringWindows::~ObscuringWindows()
{
    max_cache_size = qMax(int(max_cache_size), obscuring_windows.count() + 4) - 1;
    for (QList<Window>::ConstIterator it = obscuring_windows.constBegin();
            it != obscuring_windows.constEnd();
            ++it) {
        XUnmapWindow(display(), *it);
        if (cached->count() < int(max_cache_size))
            cached->prepend(*it);
        else
            XDestroyWindow(display(), *it);
    }
}

/**
 * Sets the current desktop to \a new_desktop
 *
 * Shows/Hides windows according to the stacking order and finally
 * propages the new desktop to the world
 */
bool Workspace::setCurrentDesktop(int new_desktop)
{
    if (new_desktop < 1 || new_desktop > numberOfDesktops())
        return false;

    closeActivePopup();
    ++block_focus;
    // TODO: Q_ASSERT( block_stacking_updates == 0 ); // Make sure stacking_order is up to date
    StackingUpdatesBlocker blocker(this);

    int old_desktop = currentDesktop();
    int old_active_screen = activeScreen();
    if (new_desktop != currentDesktop()) {
        ++block_showing_desktop;
        // Optimized Desktop switching: unmapping done from back to front
        // mapping done from front to back => less exposure events
        Notify::raise((Notify::Event)(Notify::DesktopChange + new_desktop));

        ObscuringWindows obs_wins;

        currentDesktop_ = new_desktop; // Change the desktop (so that Client::updateVisibility() works)

        for (ToplevelList::ConstIterator it = stacking_order.constBegin();
                it != stacking_order.constEnd();
                ++it) {
            Client *c = qobject_cast<Client*>(*it);
            if (!c) {
                continue;
            }
            if (!c->isOnDesktop(new_desktop) && c != movingClient && c->isOnCurrentActivity()) {
                if (c->isShown(true) && c->isOnDesktop(old_desktop) && !compositing())
                    obs_wins.create(c);
                (c)->updateVisibility();
            }
        }

        // Now propagate the change, after hiding, before showing
        rootInfo->setCurrentDesktop(currentDesktop());

        if (movingClient && !movingClient->isOnDesktop(new_desktop)) {
            movingClient->setDesktop(new_desktop);
        }

        for (int i = stacking_order.size() - 1; i >= 0 ; --i) {
            Client *c = qobject_cast<Client*>(stacking_order.at(i));
            if (!c) {
                continue;
            }
            if (c->isOnDesktop(new_desktop) && c->isOnCurrentActivity())
                c->updateVisibility();
        }

        --block_showing_desktop;
        if (showingDesktop())   // Do this only after desktop change to avoid flicker
            resetShowingDesktop(false);
    }

    // Restore the focus on this desktop
    --block_focus;
    Client* c = 0;

    if (options->focusPolicyIsReasonable()) {
        // Search in focus chain
        if (movingClient != NULL && active_client == movingClient &&
                focus_chain[currentDesktop()].contains(active_client) &&
                active_client->isShown(true) && active_client->isOnCurrentDesktop())
            c = active_client; // The requestFocus below will fail, as the client is already active
        // from actiavtion.cpp
        if (!c && options->isNextFocusPrefersMouse()) {
            ToplevelList::const_iterator it = stackingOrder().constEnd();
            while (it != stackingOrder().constBegin()) {
                Client *client = qobject_cast<Client*>(*(--it));
                if (!client) {
                    continue;
                }

                if (!(client->isShown(false) && client->isOnDesktop(new_desktop) &&
                    client->isOnCurrentActivity() && client->isOnScreen(activeScreen())))
                    continue;

                if (client->geometry().contains(QCursor::pos())) {
                    if (!client->isDesktop())
                        c = client;
                break; // unconditional break  - we do not pass the focus to some client below an unusable one
                }
            }
        }
        if (!c) {
            for (int i = focus_chain[currentDesktop()].size() - 1; i >= 0; --i) {
                Client* tmp = focus_chain[currentDesktop()].at(i);
                if (tmp->isShown(false) && tmp->isOnCurrentActivity()
                    && ( !options->isSeparateScreenFocus() || tmp->screen() == old_active_screen )) {
                    c = tmp;
                    break;
                }
            }
        }
    }
    // If "unreasonable focus policy" and active_client is on_all_desktops and
    // under mouse (Hence == old_active_client), conserve focus.
    // (Thanks to Volker Schatz <V.Schatz at thphys.uni-heidelberg.de>)
    else if (active_client && active_client->isShown(true) && active_client->isOnCurrentDesktop())
        c = active_client;

    if (c == NULL && !desktops.isEmpty())
        c = findDesktop(true, currentDesktop());

    if (c != active_client)
        setActiveClient(NULL, Allowed);

    if (c)
        requestFocus(c);
    else if (!desktops.isEmpty())
        requestFocus(findDesktop(true, currentDesktop()));
    else
        focusToNull();

    // Update focus chain:
    //  If input: chain = { 1, 2, 3, 4 } and currentDesktop() = 3,
    //   Output: chain = { 3, 1, 2, 4 }.
    //kDebug(1212) << QString("Switching to desktop #%1, at focus_chain index %2\n")
    //    .arg(currentDesktop()).arg(desktop_focus_chain.find( currentDesktop() ));
    QVector<int> &chain = m_desktopFocusChain.value();
    for (int i = chain.indexOf(currentDesktop()); i > 0; --i)
        chain[i] = chain[i-1];
    chain[0] = currentDesktop();

    //QString s = "desktop_focus_chain[] = { ";
    //for ( uint i = 0; i < desktop_focus_chain.size(); i++ )
    //    s += QString::number( desktop_focus_chain[i] ) + ", ";
    //kDebug( 1212 ) << s << "}\n";

    emit currentDesktopChanged(old_desktop, movingClient);
    return true;
}

int Workspace::maxNumberOfDesktops() const
{
    return KWIN_MAX_NUMBER_DESKTOPS;
}

#ifdef KWIN_BUILD_ACTIVITIES

//BEGIN threaded activity list fetching
typedef QPair<QStringList*, QStringList> AssignedList;
typedef QPair<QString, QStringList> CurrentAndList;

static AssignedList
fetchActivityList(KActivities::Controller *controller, QStringList *target, bool running) // could be member function, but actually it's much simpler this way
{
    return AssignedList(target, running ? controller->listActivities(KActivities::Info::Running) :
                                          controller->listActivities());
}

static CurrentAndList
fetchActivityListAndCurrent(KActivities::Controller *controller)
{
    QStringList l   = controller->listActivities();
    QString c       = controller->currentActivity();
    return CurrentAndList(c, l);
}

void Workspace::updateActivityList(bool running, bool updateCurrent, QObject *target, QString slot)
{
    if (updateCurrent) {
        QFutureWatcher<CurrentAndList>* watcher = new QFutureWatcher<CurrentAndList>;
        connect( watcher, SIGNAL(finished()), SLOT(handleActivityReply()) );
        if (!slot.isEmpty()) {
            watcher->setProperty("activityControllerCallback", slot); // "activity reply trigger"
            watcher->setProperty("activityControllerCallbackTarget", qVariantFromValue((void*)target));
        }
        watcher->setFuture(QtConcurrent::run(fetchActivityListAndCurrent, &activityController_ ));
    } else {
        QFutureWatcher<AssignedList>* watcher = new QFutureWatcher<AssignedList>;
        connect(watcher, SIGNAL(finished()), SLOT(handleActivityReply()));
        if (!slot.isEmpty()) {
            watcher->setProperty("activityControllerCallback", slot); // "activity reply trigger"
            watcher->setProperty("activityControllerCallbackTarget", qVariantFromValue((void*)target));
        }
        QStringList *target = running ? &openActivities_ : &allActivities_;
        watcher->setFuture(QtConcurrent::run(fetchActivityList, &activityController_, target, running));
    }
}

void Workspace::handleActivityReply()
{
    QObject *watcherObject = 0;
    if (QFutureWatcher<AssignedList>* watcher = dynamic_cast< QFutureWatcher<AssignedList>* >(sender())) {
        *(watcher->result().first) = watcher->result().second; // cool trick, ehh? :-)
        watcherObject = watcher;
    }

    if (!watcherObject) {
        if (QFutureWatcher<CurrentAndList>* watcher = dynamic_cast< QFutureWatcher<CurrentAndList>* >(sender())) {
            allActivities_ = watcher->result().second;
            updateCurrentActivity(watcher->result().first);
            watcherObject = watcher;
        }
    }

    if (watcherObject) {
        QString slot = watcherObject->property("activityControllerCallback").toString();
        QObject *target = static_cast<QObject*>(watcherObject->property("activityControllerCallbackTarget").value<void*>());
        watcherObject->deleteLater(); // has done it's job
        if (!slot.isEmpty())
            QMetaObject::invokeMethod(target, slot.toAscii().data(), Qt::DirectConnection);
    }
}
//END threaded activity list fetching

#else // make gcc happy - stupd moc cannot handle preproc defs so we MUST define
void Workspace::handleActivityReply() {}
#endif // KWIN_BUILD_ACTIVITIES

/**
 * Updates the current activity when it changes
 * do *not* call this directly; it does not set the activity.
 *
 * Shows/Hides windows according to the stacking order
 */

void Workspace::updateCurrentActivity(const QString &new_activity)
{

    //closeActivePopup();
    ++block_focus;
    // TODO: Q_ASSERT( block_stacking_updates == 0 ); // Make sure stacking_order is up to date
    StackingUpdatesBlocker blocker(this);

    if (new_activity != activity_) {
        ++block_showing_desktop; //FIXME should I be using that?
        // Optimized Desktop switching: unmapping done from back to front
        // mapping done from front to back => less exposure events
        //Notify::raise((Notify::Event) (Notify::DesktopChange+new_desktop));

        ObscuringWindows obs_wins;

        QString old_activity = activity_;
        activity_ = new_activity;

        for (ToplevelList::ConstIterator it = stacking_order.constBegin();
                it != stacking_order.constEnd();
                ++it) {
            Client *c = qobject_cast<Client*>(*it);
            if (!c) {
                continue;
            }
            if (!c->isOnActivity(new_activity) && c != movingClient && c->isOnCurrentDesktop()) {
                if (c->isShown(true) && c->isOnActivity(old_activity) && !compositing())
                    obs_wins.create(c);
                c->updateVisibility();
            }
        }

        // Now propagate the change, after hiding, before showing
        //rootInfo->setCurrentDesktop( currentDesktop() );

        /* TODO someday enable dragging windows to other activities
        if ( movingClient && !movingClient->isOnDesktop( new_desktop ))
            {
            movingClient->setDesktop( new_desktop );
            */

        for (int i = stacking_order.size() - 1; i >= 0 ; --i) {
            Client *c = qobject_cast<Client*>(stacking_order.at(i));
            if (!c) {
                continue;
            }
            if (c->isOnActivity(new_activity))
                c->updateVisibility();
        }

        --block_showing_desktop;
        //FIXME not sure if I should do this either
        if (showingDesktop())   // Do this only after desktop change to avoid flicker
            resetShowingDesktop(false);
    }

    // Restore the focus on this desktop
    --block_focus;
    Client* c = 0;

    //FIXME below here is a lot of focuschain stuff, probably all wrong now
    if (options->focusPolicyIsReasonable()) {
        // Search in focus chain
        if (movingClient != NULL && active_client == movingClient &&
                focus_chain[currentDesktop()].contains(active_client) &&
                active_client->isShown(true) && active_client->isOnCurrentDesktop())
            c = active_client; // The requestFocus below will fail, as the client is already active
        if (!c) {
            for (int i = focus_chain[currentDesktop()].size() - 1; i >= 0; --i) {
                if (focus_chain[currentDesktop()].at(i)->isShown(false) &&
                        focus_chain[currentDesktop()].at(i)->isOnCurrentActivity()) {
                    c = focus_chain[currentDesktop()].at(i);
                    break;
                }
            }
        }
    }
    // If "unreasonable focus policy" and active_client is on_all_desktops and
    // under mouse (Hence == old_active_client), conserve focus.
    // (Thanks to Volker Schatz <V.Schatz at thphys.uni-heidelberg.de>)
    else if (active_client && active_client->isShown(true) && active_client->isOnCurrentDesktop() && active_client->isOnCurrentActivity())
        c = active_client;

    if (c == NULL && !desktops.isEmpty())
        c = findDesktop(true, currentDesktop());

    if (c != active_client)
        setActiveClient(NULL, Allowed);

    if (c)
        requestFocus(c);
    else if (!desktops.isEmpty())
        requestFocus(findDesktop(true, currentDesktop()));
    else
        focusToNull();

    // Update focus chain:
#ifdef KWIN_BUILD_ACTIVITIES
    // Replace initial dummy with actual activity, preserving the current chain.
    if (m_desktopFocusChain.key().isNull()) {
        QVector<int> val(m_desktopFocusChain.value());
        m_activitiesDesktopFocusChain.erase(m_desktopFocusChain);
        m_desktopFocusChain = m_activitiesDesktopFocusChain.insert(activity_, val);
    } else {
        m_desktopFocusChain = m_activitiesDesktopFocusChain.find(activity_);
        if (m_desktopFocusChain == m_activitiesDesktopFocusChain.end()) {
            m_desktopFocusChain = m_activitiesDesktopFocusChain.insert(activity_, QVector<int>(numberOfDesktops()));

            for (int i = 0; i < numberOfDesktops(); ++i) {
                m_desktopFocusChain.value()[i] = i + 1;
            }
        }
    }
#endif

    // Not for the very first time, only if something changed and there are more than 1 desktops

    //if ( effects != NULL && old_desktop != 0 && old_desktop != new_desktop )
    //    static_cast<EffectsHandlerImpl*>( effects )->desktopChanged( old_desktop );
    if (compositing() && m_compositor)
        m_compositor->addRepaintFull();

}

/**
 * updates clients when an activity is destroyed.
 * this ensures that a client does not get 'lost' if the only activity it's on is removed.
 */
void Workspace::slotActivityRemoved(const QString &activity)
{
    allActivities_.removeOne(activity);
    foreach (Toplevel * toplevel, stacking_order) {
        if (Client *client = qobject_cast<Client*>(toplevel)) {
            client->setOnActivity(activity, false);
        }
    }
    //toss out any session data for it
    KConfigGroup cg(KGlobal::config(), QString("SubSession: ") + activity);
    cg.deleteGroup();
}

void Workspace::slotActivityAdded(const QString &activity)
{
    allActivities_ << activity;
}

/**
 * Called only from D-Bus
 */
void Workspace::nextDesktop()
{
    int desktop = currentDesktop() + 1;
    setCurrentDesktop(desktop > numberOfDesktops() ? 1 : desktop);
}

/**
 * Called only from D-Bus
 */
void Workspace::previousDesktop()
{
    int desktop = currentDesktop() - 1;
    setCurrentDesktop(desktop > 0 ? desktop : numberOfDesktops());
}

/**
 * Sets the number of virtual desktops to \a n
 */
void Workspace::setNumberOfDesktops(int n)
{
    if (n > KWIN_MAX_NUMBER_DESKTOPS)
        n = KWIN_MAX_NUMBER_DESKTOPS;
    if (n < 1 || n == numberOfDesktops())
        return;
    int old_number_of_desktops = numberOfDesktops();
    desktopCount_ = n;
    initPositioning->reinitCascading(0);
    updateDesktopLayout(); // Make sure the layout is still valid

    if (currentDesktop() > n)
        setCurrentDesktop(n);

    // move all windows that would be hidden to the last visible desktop
    if (old_number_of_desktops > numberOfDesktops()) {
        for (ClientList::ConstIterator it = clients.constBegin(); it != clients.constEnd(); ++it) {
            if (!(*it)->isOnAllDesktops() && (*it)->desktop() > numberOfDesktops())
                sendClientToDesktop(*it, numberOfDesktops(), true);
            // TODO: Tile should have a method allClients, push them into other tiles
        }
    }
    rootInfo->setNumberOfDesktops(n);
    NETPoint* viewports = new NETPoint[n];
    rootInfo->setDesktopViewport(n, *viewports);
    delete[] viewports;

    // Make it +1, so that it can be accessed as [1..numberofdesktops]
    focus_chain.resize(n + 1);

    workarea.clear();
    workarea.resize(n + 1);
    restrictedmovearea.clear();
    restrictedmovearea.resize(n + 1);
    screenarea.clear();

    updateClientArea(true);

    // Resize the desktop focus chain.
    for (DesktopFocusChains::iterator it = m_activitiesDesktopFocusChain.begin(), end = m_activitiesDesktopFocusChain.end(); it != end; ++it) {
        QVector<int> &chain = it.value();
        chain.resize(n);

        // We do not destroy the chain in case new desktops are added;
        if (n >= old_number_of_desktops) {
            for (int i = old_number_of_desktops; i < n; ++i)
                chain[i] = i + 1;

        // But when desktops are removed, we may have to modify the chain a bit,
        // otherwise invalid desktops may show up.
        } else {
            for (int i = 0; i < chain.size(); ++i)
               chain[i] = qMin(chain[i], n);
        }
    }

    saveDesktopSettings();
    emit numberDesktopsChanged(old_number_of_desktops);
}

/**
 * Sends client \a c to desktop \a desk.
 *
 * Takes care of transients as well.
 */
void Workspace::sendClientToDesktop(Client* c, int desk, bool dont_activate)
{
    if ((desk < 1 && desk != NET::OnAllDesktops) || desk > numberOfDesktops())
        return;
    int old_desktop = c->desktop();
    bool was_on_desktop = c->isOnDesktop(desk) || c->isOnAllDesktops();
    c->setDesktop(desk);
    if (c->desktop() != desk)   // No change or desktop forced
        return;
    desk = c->desktop(); // Client did range checking

    emit desktopPresenceChanged(c, old_desktop);

    if (c->isOnDesktop(currentDesktop())) {
        if (c->wantsTabFocus() && options->focusPolicyIsReasonable() &&
                !was_on_desktop && // for stickyness changes
                !dont_activate)
            requestFocus(c);
        else
            restackClientUnderActive(c);
    } else
        raiseClient(c);

    c->checkWorkspacePosition( QRect(), old_desktop );

    ClientList transients_stacking_order = ensureStackingOrder(c->transients());
    for (ClientList::ConstIterator it = transients_stacking_order.constBegin();
            it != transients_stacking_order.constEnd();
            ++it)
        sendClientToDesktop(*it, desk, dont_activate);
    updateClientArea();
}

/**
 * Adds/removes client \a c to/from \a activity.
 *
 * Takes care of transients as well.
 */
void Workspace::toggleClientOnActivity(Client* c, const QString &activity, bool dont_activate)
{
    //int old_desktop = c->desktop();
    bool was_on_activity = c->isOnActivity(activity);
    bool was_on_all = c->isOnAllActivities();
    //note: all activities === no activities
    bool enable = was_on_all || !was_on_activity;
    c->setOnActivity(activity, enable);
    if (c->isOnActivity(activity) == was_on_activity && c->isOnAllActivities() == was_on_all)   // No change
        return;

    if (c->isOnCurrentActivity()) {
        if (c->wantsTabFocus() && options->focusPolicyIsReasonable() &&
                !was_on_activity && // for stickyness changes
                //FIXME not sure if the line above refers to the correct activity
                !dont_activate)
            requestFocus(c);
        else
            restackClientUnderActive(c);
    } else
        raiseClient(c);

    //notifyWindowDesktopChanged( c, old_desktop );

    ClientList transients_stacking_order = ensureStackingOrder(c->transients());
    for (ClientList::ConstIterator it = transients_stacking_order.constBegin();
            it != transients_stacking_order.constEnd();
            ++it)
        toggleClientOnActivity(*it, activity, dont_activate);
    updateClientArea();
}

int Workspace::numScreens() const
{
    return QApplication::desktop()->screenCount();
}

int Workspace::activeScreen() const
{
    if (!options->isActiveMouseScreen()) {
        if (activeClient() != NULL && !activeClient()->isOnScreen(active_screen))
            return activeClient()->screen();
        return active_screen;
    }
    return QApplication::desktop()->screenNumber(cursorPos());
}

/**
 * Check whether a client moved completely out of what's considered the active screen,
 * if yes, set a new active screen.
 */
void Workspace::checkActiveScreen(const Client* c)
{
    if (!c->isActive())
        return;
    if (!c->isOnScreen(active_screen))
        active_screen = c->screen();
}

/**
 * Called e.g. when a user clicks on a window, set active screen to be the screen
 * where the click occurred
 */
void Workspace::setActiveScreenMouse(const QPoint& mousepos)
{
    active_screen = QApplication::desktop()->screenNumber(mousepos);
}

QRect Workspace::screenGeometry(int screen) const
{
    return QApplication::desktop()->screenGeometry(screen);
}

int Workspace::screenNumber(const QPoint& pos) const
{
    return QApplication::desktop()->screenNumber(pos);
}

void Workspace::sendClientToScreen(Client* c, int screen)
{
    if (c->screen() == screen)   // Don't use isOnScreen(), that's true even when only partially
        return;
    GeometryUpdatesBlocker blocker(c);
    QRect old_sarea = clientArea(MaximizeArea, c);
    QRect sarea = clientArea(MaximizeArea, screen, c->desktop());
    QRect oldgeom = c->geometry();
    QRect geom = c->geometry();
    // move the window to have the same relative position to the center of the screen
    // (i.e. one near the middle of the right edge will also end up near the middle of the right edge)
    geom.moveCenter(
        QPoint(( geom.center().x() - old_sarea.center().x()) * sarea.width() / old_sarea.width() + sarea.center().x(),
            ( geom.center().y() - old_sarea.center().y()) * sarea.height() / old_sarea.height() + sarea.center().y()));
    c->setGeometry( geom );
    // If the window was inside the old screen area, explicitly make sure its inside also the new screen area.
    // Calling checkWorkspacePosition() should ensure that, but when moving to a small screen the window could
    // be big enough to overlap outside of the new screen area, making struts from other screens come into effect,
    // which could alter the resulting geometry.
    if( old_sarea.contains( oldgeom ))
        c->keepInArea( sarea );
    c->checkWorkspacePosition( oldgeom );
    ClientList transients_stacking_order = ensureStackingOrder(c->transients());
    for (ClientList::ConstIterator it = transients_stacking_order.constBegin();
            it != transients_stacking_order.constEnd();
            ++it)
        sendClientToScreen(*it, screen);
    if (c->isActive())
        active_screen = screen;
}

void Workspace::killWindowId(Window window_to_kill)
{
    if (window_to_kill == None)
        return;
    Window window = window_to_kill;
    Client* client = NULL;
    for (;;) {
        client = findClient(FrameIdMatchPredicate(window));
        if (client != NULL)
            break; // Found the client
        Window parent, root;
        Window* children;
        unsigned int children_count;
        XQueryTree(display(), window, &root, &parent, &children, &children_count);
        if (children != NULL)
            XFree(children);
        if (window == root)   // We didn't find the client, probably an override-redirect window
            break;
        window = parent; // Go up
    }
    if (client != NULL)
        client->killWindow();
    else
        XKillClient(display(), window_to_kill);
}

void Workspace::sendPingToWindow(Window window, Time timestamp)
{
    rootInfo->sendPing(window, timestamp);
}

void Workspace::sendTakeActivity(Client* c, Time timestamp, long flags)
{
    rootInfo->takeActivity(c->window(), timestamp, flags);
    pending_take_activity = c;
}

/**
 * Delayed focus functions
 */
void Workspace::delayFocus()
{
    requestFocus(delayfocus_client);
    cancelDelayFocus();
}

void Workspace::requestDelayFocus(Client* c)
{
    delayfocus_client = c;
    delete delayFocusTimer;
    delayFocusTimer = new QTimer(this);
    connect(delayFocusTimer, SIGNAL(timeout()), this, SLOT(delayFocus()));
    delayFocusTimer->setSingleShot(true);
    delayFocusTimer->start(options->delayFocusInterval());
}

void Workspace::cancelDelayFocus()
{
    delete delayFocusTimer;
    delayFocusTimer = 0;
}

KDecoration* Workspace::createDecoration(KDecorationBridge* bridge)
{
    if (!hasDecorationPlugin()) {
        return NULL;
    }
    return mgr->createDecoration(bridge);
}

/**
 * Returns a list of all colors (KDecorationDefines::ColorType) the current
 * decoration supports
 */
QList<int> Workspace::decorationSupportedColors() const
{
    QList<int> ret;
    if (!hasDecorationPlugin()) {
        return ret;
    }
    KDecorationFactory* factory = mgr->factory();
    for (Ability ab = ABILITYCOLOR_FIRST;
            ab < ABILITYCOLOR_END;
            ab = static_cast<Ability>(ab + 1))
        if (factory->supports(ab))
            ret << ab;
    return ret;
}

QString Workspace::desktopName(int desk) const
{
    return QString::fromUtf8(rootInfo->desktopName(desk));
}

bool Workspace::checkStartupNotification(Window w, KStartupInfoId& id, KStartupInfoData& data)
{
    return startup->checkStartup(w, id, data) == KStartupInfo::Match;
}

/**
 * Puts the focus on a dummy window
 * Just using XSetInputFocus() with None would block keyboard input
 */
void Workspace::focusToNull()
{
    XSetInputFocus(display(), null_focus_window, RevertToPointerRoot, xTime());
}

void Workspace::setShowingDesktop(bool showing)
{
    rootInfo->setShowingDesktop(showing);
    showing_desktop = showing;
    ++block_showing_desktop;
    if (showing_desktop) {
        showing_desktop_clients.clear();
        ++block_focus;
        ToplevelList cls = stackingOrder();
        // Find them first, then minimize, otherwise transients may get minimized with the window
        // they're transient for
        for (ToplevelList::ConstIterator it = cls.constBegin();
                it != cls.constEnd();
                ++it) {
            Client *c = qobject_cast<Client*>(*it);
            if (!c) {
                continue;
            }
            if (c->isOnCurrentActivity() && c->isOnCurrentDesktop() && c->isShown(true) && !c->isSpecialWindow())
                showing_desktop_clients.prepend(c);   // Topmost first to reduce flicker
        }
        for (ClientList::ConstIterator it = showing_desktop_clients.constBegin();
                it != showing_desktop_clients.constEnd();
                ++it)
            (*it)->minimize();
        --block_focus;
        if (Client* desk = findDesktop(true, currentDesktop()))
            requestFocus(desk);
    } else {
        for (ClientList::ConstIterator it = showing_desktop_clients.constBegin();
                it != showing_desktop_clients.constEnd();
                ++it)
            (*it)->unminimize();
        if (showing_desktop_clients.count() > 0)
            requestFocus(showing_desktop_clients.first());
        showing_desktop_clients.clear();
    }
    --block_showing_desktop;
}

/**
 * Following Kicker's behavior:
 * Changing a virtual desktop resets the state and shows the windows again.
 * Unminimizing a window resets the state but keeps the windows hidden (except
 * the one that was unminimized).
 * A new window resets the state and shows the windows again, with the new window
 * being active. Due to popular demand (#67406) by people who apparently
 * don't see a difference between "show desktop" and "minimize all", this is not
 * true if "showDesktopIsMinimizeAll" is set in kwinrc. In such case showing
 * a new window resets the state but doesn't show windows.
 */
void Workspace::resetShowingDesktop(bool keep_hidden)
{
    if (block_showing_desktop > 0)
        return;
    rootInfo->setShowingDesktop(false);
    showing_desktop = false;
    ++block_showing_desktop;
    if (!keep_hidden) {
        for (ClientList::ConstIterator it = showing_desktop_clients.constBegin();
                it != showing_desktop_clients.constEnd();
                ++it)
            (*it)->unminimize();
    }
    showing_desktop_clients.clear();
    --block_showing_desktop;
}

/**
 * Activating/deactivating this feature works like this:
 * When nothing is active, and the shortcut is pressed, global shortcuts are disabled
 *     (using global_shortcuts_disabled)
 * When a window that has disabling forced is activated, global shortcuts are disabled.
 *     (using global_shortcuts_disabled_for_client)
 * When a shortcut is pressed and global shortcuts are disabled (either by a shortcut
 * or for a client), they are enabled again.
 */
void Workspace::slotDisableGlobalShortcuts()
{
    if (global_shortcuts_disabled || global_shortcuts_disabled_for_client)
        disableGlobalShortcuts(false);
    else
        disableGlobalShortcuts(true);
}

static bool pending_dfc = false;

void Workspace::disableGlobalShortcutsForClient(bool disable)
{
    if (global_shortcuts_disabled_for_client == disable)
        return;
    if (!global_shortcuts_disabled) {
        if (disable)
            pending_dfc = true;
        KGlobalSettings::self()->emitChange(KGlobalSettings::BlockShortcuts, disable);
        // KWin will get the kipc message too
    }
}

void Workspace::disableGlobalShortcuts(bool disable)
{
    KGlobalSettings::self()->emitChange(KGlobalSettings::BlockShortcuts, disable);
    // KWin will get the kipc message too
}

void Workspace::slotBlockShortcuts(int data)
{
    if (pending_dfc && data) {
        global_shortcuts_disabled_for_client = true;
        pending_dfc = false;
    } else {
        global_shortcuts_disabled = data;
        global_shortcuts_disabled_for_client = false;
    }
    // Update also Alt+LMB actions etc.
    for (ClientList::ConstIterator it = clients.constBegin();
            it != clients.constEnd();
            ++it)
        (*it)->updateMouseGrab();
}

// Optimized version of QCursor::pos() that tries to avoid X roundtrips
// by updating the value only when the X timestamp changes.
static QPoint last_cursor_pos;
static int last_buttons = 0;
static Time last_cursor_timestamp = CurrentTime;
static QTimer* last_cursor_timer;

QPoint Workspace::cursorPos() const
{
    if (last_cursor_timestamp == CurrentTime ||
            last_cursor_timestamp != QX11Info::appTime()) {
        last_cursor_timestamp = QX11Info::appTime();
        Window root;
        Window child;
        int root_x, root_y, win_x, win_y;
        uint state;
        XQueryPointer(display(), rootWindow(), &root, &child,
                      &root_x, &root_y, &win_x, &win_y, &state);
        last_cursor_pos = QPoint(root_x, root_y);
        last_buttons = state;
        if (last_cursor_timer == NULL) {
            Workspace* ws = const_cast<Workspace*>(this);
            last_cursor_timer = new QTimer(ws);
            last_cursor_timer->setSingleShot(true);
            connect(last_cursor_timer, SIGNAL(timeout()), ws, SLOT(resetCursorPosTime()));
        }
        last_cursor_timer->start(0);
    }
    return last_cursor_pos;
}

/**
 * Because of QTimer's and the impossibility to get events for all mouse
 * movements (at least I haven't figured out how) the position needs
 * to be also refetched after each return to the event loop.
 */
void Workspace::resetCursorPosTime()
{
    last_cursor_timestamp = CurrentTime;
}

void Workspace::checkCursorPos()
{
    QPoint last = last_cursor_pos;
    int lastb = last_buttons;
    cursorPos(); // Update if needed
    if (last != last_cursor_pos || lastb != last_buttons) {
        emit mouseChanged(last_cursor_pos, last,
            x11ToQtMouseButtons(last_buttons), x11ToQtMouseButtons(lastb),
            x11ToQtKeyboardModifiers(last_buttons), x11ToQtKeyboardModifiers(lastb));
    }
}


Outline* Workspace::outline()
{
    return m_outline;
}

#ifdef KWIN_BUILD_SCREENEDGES
ScreenEdge* Workspace::screenEdge()
{
    return &m_screenEdge;
}
#endif

bool Workspace::hasTabBox() const
{
#ifdef KWIN_BUILD_TABBOX
    return (tab_box != NULL);
#else
    return false;
#endif
}

#ifdef KWIN_BUILD_TABBOX
TabBox::TabBox* Workspace::tabBox() const
{
    return tab_box;
}
#endif

QString Workspace::supportInformation() const
{
    QString support;

    support.append(ki18nc("Introductory text shown in the support information.",
        "KWin Support Information:\n"
        "The following information should be used when requesting support on e.g. http://forum.kde.org.\n"
        "It provides information about the currently running instance, which options are used,\n"
        "what OpenGL driver and which effects are running.\n"
        "Please post the information provided underneath this introductory text to a paste bin service\n"
        "like http://paste.kde.org instead of pasting into support threads.\n").toString());
    support.append("\n==========================\n\n");
    // all following strings are intended for support. They need to be pasted to e.g forums.kde.org
    // it is expected that the support will happen in English language or that the people providing
    // help understand English. Because of that all texts are not translated
    support.append("Options\n");
    support.append("=======\n");
    const QMetaObject *metaOptions = options->metaObject();
    for (int i=0; i<metaOptions->propertyCount(); ++i) {
        const QMetaProperty property = metaOptions->property(i);
        if (QLatin1String(property.name()) == "objectName") {
            continue;
        }
        support.append(QLatin1String(property.name()) % ": " % options->property(property.name()).toString() % '\n');
    }
    support.append("\nCompositing\n");
    support.append(  "===========\n");
    support.append("Qt Graphics System: ");
    if (Extensions::nonNativePixmaps()) {
        support.append("raster\n");
    } else {
        support.append("native\n");
    }
    if (effects) {
        support.append("Compositing is active\n");
        switch (effects->compositingType()) {
        case OpenGLCompositing: {
#ifdef KWIN_HAVE_OPENGLES
            support.append("Compositing Type: OpenGL ES 2.0\n");
#else
            support.append("Compositing Type: OpenGL\n");
#endif

            GLPlatform *platform = GLPlatform::instance();
            support.append("OpenGL vendor string: " %   platform->glVendorString() % '\n');
            support.append("OpenGL renderer string: " % platform->glRendererString() % '\n');
            support.append("OpenGL version string: " %  platform->glVersionString() % '\n');

            if (platform->supports(LimitedGLSL))
                support.append("OpenGL shading language version string: " % platform->glShadingLanguageVersionString() % '\n');

            support.append("Driver: " % GLPlatform::driverToString(platform->driver()) % '\n');
            if (!platform->isMesaDriver())
                support.append("Driver version: " % GLPlatform::versionToString(platform->driverVersion()) % '\n');

            support.append("GPU class: " % GLPlatform::chipClassToString(platform->chipClass()) % '\n');

            support.append("OpenGL version: " % GLPlatform::versionToString(platform->glVersion()) % '\n');

            if (platform->supports(LimitedGLSL))
                support.append("GLSL version: " % GLPlatform::versionToString(platform->glslVersion()) % '\n');

            if (platform->isMesaDriver())
                support.append("Mesa version: " % GLPlatform::versionToString(platform->mesaVersion()) % '\n');
            if (platform->serverVersion() > 0)
                support.append("X server version: " % GLPlatform::versionToString(platform->serverVersion()) % '\n');
            if (platform->kernelVersion() > 0)
                support.append("Linux kernel version: " % GLPlatform::versionToString(platform->kernelVersion()) % '\n');

            support.append("Direct rendering: ");
            if (platform->isDirectRendering()) {
                support.append("yes\n");
            } else {
                support.append("no\n");
            }
            support.append("Requires strict binding: ");
            if (!platform->isLooseBinding()) {
                support.append("yes\n");
            } else {
                support.append("no\n");
            }
            support.append("GLSL shaders: ");
            if (platform->supports(GLSL)) {
                if (platform->supports(LimitedGLSL)) {
                    support.append(" limited\n");
                } else {
                    support.append(" yes\n");
                }
            } else {
                support.append(" no\n");
            }
            support.append("Texture NPOT support: ");
            if (platform->supports(TextureNPOT)) {
                if (platform->supports(LimitedNPOT)) {
                    support.append(" limited\n");
                } else {
                    support.append(" yes\n");
                }
            } else {
                support.append(" no\n");
            }

            if (ShaderManager::instance()->isValid()) {
                support.append("OpenGL 2 Shaders are used\n");
            } else {
                support.append("OpenGL 2 Shaders are not used. Legacy OpenGL 1.x code path is used.\n");
            }
            break;
        }
        case XRenderCompositing:
            support.append("Compositing Type: XRender\n");
            break;
        case NoCompositing:
        default:
            support.append("Something is really broken, neither OpenGL nor XRender is used");
        }
        support.append("\nLoaded Effects:\n");
        support.append(  "---------------\n");
        foreach (const QString &effect, loadedEffects()) {
            support.append(effect % '\n');
        }
        support.append("\nCurrently Active Effects:\n");
        support.append(  "-------------------------\n");
        foreach (const QString &effect, activeEffects()) {
            support.append(effect % '\n');
        }
        support.append("\nEffect Settings:\n");
        support.append(  "----------------\n");
        foreach (const QString &effect, loadedEffects()) {
            support.append(supportInformationForEffect(effect));
            support.append('\n');
        }
    } else {
        support.append("Compositing is not active\n");
    }
    return support;
}

void Workspace::slotCompositingToggled()
{
    // notify decorations that composition state has changed
    if (hasDecorationPlugin()) {
        KDecorationFactory* factory = mgr->factory();
        factory->reset(SettingCompositing);
    }
}

/*
 * Called from D-BUS
 */
bool Workspace::compositingActive()
{
    if (m_compositor) {
        return m_compositor->isActive();
    }
    return false;
}

/*
 * Called from D-BUS
 */
void Workspace::toggleCompositing()
{
    if (m_compositor) {
        m_compositor->toggleCompositing();
    }
}

void Workspace::slotToggleCompositing()
{
    if (m_compositor) {
        m_compositor->slotToggleCompositing();
    }
}

} // namespace

#include "workspace.moc"<|MERGE_RESOLUTION|>--- conflicted
+++ resolved
@@ -176,15 +176,6 @@
     connect(&temporaryRulesMessages, SIGNAL(gotMessage(QString)),
             this, SLOT(gotTemporaryRulesMessage(QString)));
     connect(&rulesUpdatedTimer, SIGNAL(timeout()), this, SLOT(writeWindowRules()));
-<<<<<<< HEAD
-    connect(&unredirectTimer, SIGNAL(timeout()), this, SLOT(delayedCheckUnredirect()));
-    connect(&compositeResetTimer, SIGNAL(timeout()), this, SLOT(resetCompositing()));
-    connect(options, SIGNAL(glColorCorrectionChanged()), this, SLOT(resetCompositing()));
-    unredirectTimer.setSingleShot(true);
-    compositeResetTimer.setSingleShot(true);
-
-=======
->>>>>>> 93564b70
     updateXTime(); // Needed for proper initialization of user_time in Client ctor
 
     delayFocusTimer = 0;
@@ -218,6 +209,7 @@
     connect(this, SIGNAL(currentDesktopChanged(int,KWin::Client*)), m_compositor, SLOT(addRepaintFull()));
     connect(m_compositor, SIGNAL(compositingToggled(bool)), SIGNAL(compositingToggled(bool)));
     connect(m_compositor, SIGNAL(compositingToggled(bool)), SLOT(slotCompositingToggled()));
+    connect(options, SIGNAL(glColorCorrectionChanged()), m_compositor, SLOT(resetCompositing()));
     dbus.connect(QString(), "/KWin", "org.kde.KWin", "reinitCompositing",
                  m_compositor, SLOT(slotReinitialize()));
 
