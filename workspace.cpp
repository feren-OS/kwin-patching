--- conflicted
+++ resolved
@@ -216,12 +216,9 @@
                 );
 
     Extensions::init();
-<<<<<<< HEAD
     compositingSuspended = !options->useCompositing;
-=======
     // need to create the tabbox before compositing scene is setup
     tab_box = new TabBox::TabBox(this);
->>>>>>> ff4297a7
     setupCompositing();
 
     // Compatibility
